--- conflicted
+++ resolved
@@ -8,11 +8,7 @@
 license = "Apache-2.0"
 
 [dependencies]
-<<<<<<< HEAD
-hyper = { version = "0.8.0", optional = true }
-=======
-hyper = "0.9.4"
->>>>>>> 8c9377cb
+hyper = { version = "0.9.4", optional = true }
 rustc-serialize = "0.3.18"
 
 [features]
