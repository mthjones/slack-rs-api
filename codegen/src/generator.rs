--- conflicted
+++ resolved
@@ -44,10 +44,7 @@
             use crate::requests::SlackWebRequestSender;
 
             {methods}",
-<<<<<<< HEAD
-=======
             header = AUTOGEN_HEADER,
->>>>>>> 305a9200
             docs = self
                 .description
                 .as_ref()
@@ -515,8 +512,6 @@
 
     pub fn lifted(&self) -> Option<String> {
         match (&self.ty[..], self.optional) {
-<<<<<<< HEAD
-=======
             ("timestamp", true) => Some(format!(
                 "let {name} = request.{name}.as_ref().map(|t| t.to_param_value());",
                 name = self.name
@@ -525,7 +520,6 @@
                 "let {name} = request.{name}.to_param_value();",
                 name = self.name
             )),
->>>>>>> 305a9200
             ("integer", true) => Some(format!(
                 "let {name} = request.{name}.map(|{name}| {name}.to_string());",
                 name = self.name
@@ -559,8 +553,6 @@
                 // lifted into local variable, using {name} instead of request.{name}
                 format!("Some((\"{name}\", &{name}[..]))", name = self.name)
             }
-<<<<<<< HEAD
-=======
             ("timestamp", true) => {
                 // lifted into local variable, using {name} instead of request.{name}
                 format!(
@@ -572,7 +564,6 @@
                 // lifted into local variable, using {name} instead of request.{name}
                 format!("Some((\"{name}\", &{name}[..]))", name = self.name)
             }
->>>>>>> 305a9200
             (_, true) => format!(
                 "request.{name}.map(|{name}| (\"{name}\", {name}))",
                 name = self.name
